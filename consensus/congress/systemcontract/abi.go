package systemcontract

import (
	"github.com/ethereum/go-ethereum/accounts/abi"
	"github.com/ethereum/go-ethereum/common"
	"github.com/ethereum/go-ethereum/params"
	"math/big"
	"strings"
)

// ValidatorsInteractiveABI contains all methods to interactive with validator contracts.
const ValidatorsInteractiveABI = `
[
	{
		"inputs": [
		  {
			"internalType": "address[]",
			"name": "vals",
			"type": "address[]"
		  }
		],
		"name": "initialize",
		"outputs": [],
		"stateMutability": "nonpayable",
		"type": "function"
	},
	 {
        "inputs": [],
        "name": "distributeBlockReward",
        "outputs": [],
        "stateMutability": "payable",
        "type": "function"
    },
	{
		"inputs": [],
		"name": "getTopValidators",
		"outputs": [
		  {
			"internalType": "address[]",
			"name": "",
			"type": "address[]"
		  }
		],
		"stateMutability": "view",
		"type": "function"
	},
	{
		"inputs": [
		  {
			"internalType": "address[]",
			"name": "newSet",
			"type": "address[]"
		  },
		  {
			"internalType": "uint256",
			"name": "epoch",
			"type": "uint256"
		  }
		],
		"name": "updateActiveValidatorSet",
		"outputs": [],
		"stateMutability": "nonpayable",
		"type": "function"
	},
	{
      "inputs": [
        {
          "internalType": "address",
          "name": "val",
          "type": "address"
        }
      ],
      "name": "getValidatorInfo",
      "outputs": [
        {
          "internalType": "address payable",
          "name": "",
          "type": "address"
        },
        {
          "internalType": "enum Validators.Status",
          "name": "",
          "type": "uint8"
        },
        {
          "internalType": "uint256",
          "name": "",
          "type": "uint256"
        },
        {
          "internalType": "uint256",
          "name": "",
          "type": "uint256"
        },
        {
          "internalType": "uint256",
          "name": "",
          "type": "uint256"
        },
        {
          "internalType": "uint256",
          "name": "",
          "type": "uint256"
        },
        {
          "internalType": "address[]",
          "name": "",
          "type": "address[]"
        }
      ],
      "stateMutability": "view",
      "type": "function"
    }
]
`

const PunishInteractiveABI = `
[
	{
		"inputs": [],
		"name": "initialize",
		"outputs": [],
		"stateMutability": "nonpayable",
		"type": "function"
	},
	{
		"inputs": [
		  {
			"internalType": "address",
			"name": "val",
			"type": "address"
		  }
		],
		"name": "punish",
		"outputs": [],
		"stateMutability": "nonpayable",
		"type": "function"
	},
	{
		"inputs": [
		  {
			"internalType": "uint256",
			"name": "epoch",
			"type": "uint256"
		  }
		],
		"name": "decreaseMissedBlocksCounter",
		"outputs": [],
		"stateMutability": "nonpayable",
		"type": "function"
	  }
]
`

const ProposalInteractiveABI = `
[
	{
		"inputs": [
		  {
			"internalType": "address[]",
			"name": "vals",
			"type": "address[]"
		  }
		],
		"name": "initialize",
		"outputs": [],
		"stateMutability": "nonpayable",
		"type": "function"
	}
]
`

const SysGovInteractiveABI = `
[
	{
		"inputs": [
			{
				"internalType": "address",
				"name": "_admin",
				"type": "address"
			}
		],
		"name": "initialize",
		"outputs": [],
		"stateMutability": "nonpayable",
		"type": "function"
	}
]`

const AddrListInteractiveABI = `
[
	{
	  "inputs": [],
	  "name": "blackLastUpdatedNumber",
	  "outputs": [
		{
		  "internalType": "uint256",
		  "name": "",
		  "type": "uint256"
		}
	  ],
	  "stateMutability": "view",
	  "type": "function"
	},
	{
	  "inputs": [],
	  "name": "devVerifyEnabled",
	  "outputs": [
		{
		  "internalType": "bool",
		  "name": "",
		  "type": "bool"
		}
	  ],
	  "stateMutability": "view",
	  "type": "function"
	},
	{
	  "inputs": [],
	  "name": "getBlacksFrom",
	  "outputs": [
		{
		  "internalType": "address[]",
		  "name": "",
		  "type": "address[]"
		}
	  ],
	  "stateMutability": "view",
	  "type": "function"
	},
	{
	  "inputs": [],
	  "name": "getBlacksTo",
	  "outputs": [
		{
		  "internalType": "address[]",
		  "name": "",
		  "type": "address[]"
		}
	  ],
	  "stateMutability": "view",
	  "type": "function"
	},
	{
	  "inputs": [
		{
		  "internalType": "uint32",
		  "name": "i",
		  "type": "uint32"
		}
	  ],
	  "name": "getRuleByIndex",
	  "outputs": [
		{
		  "internalType": "bytes32",
		  "name": "",
		  "type": "bytes32"
		},
		{
		  "internalType": "uint128",
		  "name": "",
		  "type": "uint128"
		},
		{
		  "internalType": "enum AddressList.CheckType",
		  "name": "",
		  "type": "uint8"
		}
	  ],
	  "stateMutability": "view",
	  "type": "function"
	},
	{
	  "inputs": [],
	  "name": "initializeV2",
	  "outputs": [],
	  "stateMutability": "nonpayable",
	  "type": "function"
	},
	{
	  "inputs": [
		{
		  "internalType": "address",
		  "name": "_admin",
		  "type": "address"
		}
	  ],
	  "name": "initialize",
	  "outputs": [],
	  "stateMutability": "nonpayable",
	  "type": "function"
	},
	{
	  "inputs": [
		{
		  "internalType": "address",
		  "name": "addr",
		  "type": "address"
		}
	  ],
	  "name": "isDeveloper",
	  "outputs": [
		{
		  "internalType": "bool",
		  "name": "",
		  "type": "bool"
		}
	  ],
	  "stateMutability": "view",
	  "type": "function"
	},
	{
	  "inputs": [],
	  "name": "rulesLastUpdatedNumber",
	  "outputs": [
		{
		  "internalType": "uint256",
		  "name": "",
		  "type": "uint256"
		}
	  ],
	  "stateMutability": "view",
	  "type": "function"
	},
	{
	  "inputs": [],
	  "name": "rulesLen",
	  "outputs": [
		{
		  "internalType": "uint32",
		  "name": "",
		  "type": "uint32"
		}
	  ],
	  "stateMutability": "view",
	  "type": "function"
	}
]`

const ValidatorsV1InteractiveABI = `[
    {
        "inputs": [
            {
                "internalType": "uint256",
                "name": "",
                "type": "uint256"
            }
        ],
        "name": "activeValidators",
        "outputs": [
            {
                "internalType": "address",
                "name": "",
                "type": "address"
            }
        ],
        "stateMutability": "view",
        "type": "function"
    },
    {
        "inputs": [],
        "name": "distributeBlockReward",
        "outputs": [],
        "stateMutability": "payable",
        "type": "function"
    },
    {
        "inputs": [],
        "name": "getTopValidators",
        "outputs": [
            {
                "internalType": "address[]",
                "name": "",
                "type": "address[]"
            }
        ],
        "stateMutability": "view",
        "type": "function"
    },
    {
        "inputs": [
            {
                "internalType": "address[]",
                "name": "_candidates",
                "type": "address[]"
            },
            {
                "internalType": "address[]",
                "name": "_manager",
                "type": "address[]"
            },
            {
                "internalType": "address",
                "name": "_admin",
                "type": "address"
            }
        ],
        "name": "initialize",
        "outputs": [],
        "stateMutability": "nonpayable",
        "type": "function"
    },
    {
        "inputs": [
            {
                "internalType": "address[]",
                "name": "newSet",
                "type": "address[]"
            },
            {
                "internalType": "uint256",
                "name": "epoch",
                "type": "uint256"
            }
        ],
        "name": "updateActiveValidatorSet",
        "outputs": [],
        "stateMutability": "nonpayable",
        "type": "function"
    }
]`

const PunishV1InteractiveABI = `[
    {
      "inputs": [],
      "name": "initialize",
      "outputs": [],
      "stateMutability": "nonpayable",
      "type": "function"
    }
]`

const ValidatorsV2InteractiveABI = `[
	{
		"anonymous": false,
		"inputs": [
			{
				"indexed": true,
				"internalType": "address",
				"name": "validator",
				"type": "address"
			},
			{
				"indexed": false,
				"internalType": "address",
				"name": "pool",
				"type": "address"
			},
			{
				"indexed": false,
				"internalType": "uint256",
				"name": "time",
				"type": "uint256"
			}
		],
		"name": "LogCreatePool",
		"type": "event"
	},
	{
		"anonymous": false,
		"inputs": [
			{
				"indexed": true,
				"internalType": "address",
				"name": "coinbase",
				"type": "address"
			},
			{
				"indexed": false,
				"internalType": "uint256",
				"name": "blockReward",
				"type": "uint256"
			},
			{
				"indexed": false,
				"internalType": "uint256",
				"name": "time",
				"type": "uint256"
			}
		],
		"name": "LogDistributeBlockReward",
		"type": "event"
	},
	{
		"anonymous": false,
		"inputs": [
			{
				"indexed": true,
				"internalType": "address",
				"name": "validator",
				"type": "address"
			},
			{
				"indexed": false,
				"internalType": "enum Validators.ValidatorStatus",
				"name": "status",
				"type": "uint8"
			}
		],
		"name": "LogNodeChangeStatus",
		"type": "event"
	},
	{
		"anonymous": false,
		"inputs": [
			{
				"indexed": true,
				"internalType": "address",
				"name": "validator",
				"type": "address"
			},
			{
				"indexed": false,
				"internalType": "uint256",
				"name": "staking",
				"type": "uint256"
			}
		],
		"name": "LogNodeProfit",
		"type": "event"
	},
	{
		"anonymous": false,
		"inputs": [
			{
				"indexed": true,
				"internalType": "address",
				"name": "val",
				"type": "address"
			},
			{
				"indexed": false,
				"internalType": "uint256",
				"name": "time",
				"type": "uint256"
			}
		],
		"name": "LogReactive",
		"type": "event"
	},
	{
		"anonymous": false,
		"inputs": [
			{
				"indexed": true,
				"internalType": "address",
				"name": "val",
				"type": "address"
			},
			{
				"indexed": false,
				"internalType": "uint256",
				"name": "hb",
				"type": "uint256"
			},
			{
				"indexed": false,
				"internalType": "uint256",
				"name": "time",
				"type": "uint256"
			}
		],
		"name": "LogRemoveValidator",
		"type": "event"
	},
	{
		"anonymous": false,
		"inputs": [
			{
				"indexed": true,
				"internalType": "address",
				"name": "val",
				"type": "address"
			},
			{
				"indexed": false,
				"internalType": "uint256",
				"name": "hb",
				"type": "uint256"
			},
			{
				"indexed": false,
				"internalType": "uint256",
				"name": "time",
				"type": "uint256"
			}
		],
		"name": "LogRemoveValidatorIncoming",
		"type": "event"
	},
	{
		"anonymous": false,
		"inputs": [
			{
				"indexed": true,
				"internalType": "address",
				"name": "staker",
				"type": "address"
			},
			{
				"indexed": true,
				"internalType": "address",
				"name": "validator",
				"type": "address"
			},
			{
				"indexed": false,
				"internalType": "uint256",
				"name": "staking",
				"type": "uint256"
			},
			{
				"indexed": false,
				"internalType": "uint256",
				"name": "time",
				"type": "uint256"
			}
		],
		"name": "LogStake",
		"type": "event"
	},
	{
		"anonymous": false,
		"inputs": [
			{
				"indexed": true,
				"internalType": "address",
				"name": "staker",
				"type": "address"
			},
			{
				"indexed": true,
				"internalType": "address",
				"name": "validator",
				"type": "address"
			},
			{
				"indexed": false,
				"internalType": "uint256",
				"name": "amount",
				"type": "uint256"
			},
			{
				"indexed": false,
				"internalType": "uint256",
				"name": "time",
				"type": "uint256"
			}
		],
		"name": "LogUnstake",
		"type": "event"
	},
	{
		"anonymous": false,
		"inputs": [
			{
				"indexed": false,
				"internalType": "address[]",
				"name": "newSet",
				"type": "address[]"
			}
		],
		"name": "LogUpdateValidator",
		"type": "event"
	},
	{
		"anonymous": false,
		"inputs": [
			{
				"indexed": true,
				"internalType": "address",
				"name": "val",
				"type": "address"
			},
			{
				"indexed": true,
				"internalType": "address",
				"name": "validator",
				"type": "address"
			},
			{
				"indexed": false,
				"internalType": "uint256",
				"name": "amount",
				"type": "uint256"
			},
			{
				"indexed": false,
				"internalType": "uint256",
				"name": "time",
				"type": "uint256"
			}
		],
		"name": "LogWithdrawProfits",
		"type": "event"
	},
	{
		"inputs": [],
		"name": "GovContractAddr",
		"outputs": [
			{
				"internalType": "address",
				"name": "",
				"type": "address"
			}
		],
		"stateMutability": "view",
		"type": "function"
	},
	{
		"inputs": [],
		"name": "MaxValidators",
		"outputs": [
			{
				"internalType": "uint16",
				"name": "",
				"type": "uint16"
			}
		],
		"stateMutability": "view",
		"type": "function"
	},
	{
		"inputs": [],
		"name": "MinimalStakingCoin",
		"outputs": [
			{
				"internalType": "uint256",
				"name": "",
				"type": "uint256"
			}
		],
		"stateMutability": "view",
		"type": "function"
	},
	{
		"inputs": [],
		"name": "PunishContractAddr",
		"outputs": [
			{
				"internalType": "address",
				"name": "",
				"type": "address"
			}
		],
		"stateMutability": "view",
		"type": "function"
	},
	{
		"inputs": [],
		"name": "ValidatorContractAddr",
		"outputs": [
			{
				"internalType": "address",
				"name": "",
				"type": "address"
			}
		],
		"stateMutability": "view",
		"type": "function"
	},
	{
		"inputs": [
			{
				"internalType": "uint256",
				"name": "",
				"type": "uint256"
			}
		],
		"name": "currentValidatorSet",
		"outputs": [
			{
				"internalType": "address",
				"name": "",
				"type": "address"
			}
		],
		"stateMutability": "view",
		"type": "function"
	},
	{
      "inputs": [
        {
          "internalType": "address",
          "name": "_punish",
          "type": "address"
        }
      ],
      "name": "distributeBlockReward",
      "outputs": [],
      "stateMutability": "payable",
      "type": "function"
    },
	{
		"inputs": [],
		"name": "getActiveValidators",
		"outputs": [
			{
				"internalType": "address[]",
				"name": "",
				"type": "address[]"
			}
		],
		"stateMutability": "view",
		"type": "function"
	},
	{
		"inputs": [
			{
				"internalType": "address",
				"name": "",
				"type": "address"
			}
		],
		"name": "getPool",
		"outputs": [
			{
				"internalType": "address",
				"name": "",
				"type": "address"
			}
		],
		"stateMutability": "view",
		"type": "function"
	},
	{
		"inputs": [
			{
				"internalType": "address",
				"name": "staker",
				"type": "address"
			},
			{
				"internalType": "address",
				"name": "val",
				"type": "address"
			}
		],
		"name": "getStakingInfo",
		"outputs": [
			{
				"internalType": "uint256",
				"name": "",
				"type": "uint256"
			},
			{
				"internalType": "uint256",
				"name": "",
				"type": "uint256"
			}
		],
		"stateMutability": "view",
		"type": "function"
	},
	{
      "inputs": [
        {
          "internalType": "uint256",
          "name": "_number",
          "type": "uint256"
        }
      ],
      "name": "getTopValidators",
      "outputs": [
        {
          "internalType": "address[]",
          "name": "",
          "type": "address[]"
        }
      ],
      "stateMutability": "view",
      "type": "function"
    },
	{
		"inputs": [],
		"name": "getTotalStakeOfActiveValidators",
		"outputs": [
			{
				"internalType": "uint256",
				"name": "total",
				"type": "uint256"
			},
			{
				"internalType": "uint256",
				"name": "len",
				"type": "uint256"
			}
		],
		"stateMutability": "view",
		"type": "function"
	},
	{
		"inputs": [
			{
				"internalType": "address",
				"name": "_user",
				"type": "address"
			},
			{
				"internalType": "address",
				"name": "_validator",
				"type": "address"
			}
		],
		"name": "getUserIncome",
		"outputs": [
			{
				"internalType": "uint256",
				"name": "",
				"type": "uint256"
			}
		],
		"stateMutability": "view",
		"type": "function"
	},
	{
		"inputs": [
			{
				"internalType": "address",
				"name": "val",
				"type": "address"
			}
		],
		"name": "getValidatorInfo",
		"outputs": [
			{
				"internalType": "enum Validators.Status",
				"name": "",
				"type": "uint8"
			},
			{
				"internalType": "uint256",
				"name": "",
				"type": "uint256"
			},
			{
				"internalType": "uint256",
				"name": "",
				"type": "uint256"
			},
			{
				"internalType": "address[]",
				"name": "",
				"type": "address[]"
			}
		],
		"stateMutability": "view",
		"type": "function"
	},
	{
		"inputs": [
			{
				"internalType": "uint256",
				"name": "",
				"type": "uint256"
			}
		],
		"name": "highestValidatorsSet",
		"outputs": [
			{
				"internalType": "address",
				"name": "",
				"type": "address"
			}
		],
		"stateMutability": "view",
		"type": "function"
	},
	{
		"inputs": [
			{
				"internalType": "address[]",
				"name": "vals",
				"type": "address[]"
			}
		],
		"name": "initialize",
		"outputs": [],
		"stateMutability": "nonpayable",
		"type": "function"
	},
	{
		"inputs": [],
		"name": "initialized",
		"outputs": [
			{
				"internalType": "bool",
				"name": "",
				"type": "bool"
			}
		],
		"stateMutability": "view",
		"type": "function"
	},
	{
		"inputs": [
			{
				"internalType": "address",
				"name": "who",
				"type": "address"
			}
		],
		"name": "isActiveValidator",
		"outputs": [
			{
				"internalType": "bool",
				"name": "",
				"type": "bool"
			}
		],
		"stateMutability": "view",
		"type": "function"
	},
	{
		"inputs": [
			{
				"internalType": "address",
				"name": "who",
				"type": "address"
			}
		],
		"name": "isTopValidator",
		"outputs": [
			{
				"internalType": "bool",
				"name": "",
				"type": "bool"
			}
		],
		"stateMutability": "view",
		"type": "function"
	},
	{
		"inputs": [
			{
				"internalType": "address",
				"name": "val",
				"type": "address"
			}
		],
		"name": "removeValidator",
		"outputs": [],
		"stateMutability": "nonpayable",
		"type": "function"
	},
	{
		"inputs": [
			{
				"internalType": "address",
				"name": "validator",
				"type": "address"
			}
		],
		"name": "stake",
		"outputs": [
			{
				"internalType": "bool",
				"name": "",
				"type": "bool"
			}
		],
		"stateMutability": "payable",
		"type": "function"
	},
	{
		"inputs": [],
		"name": "totalJailedKAD",
		"outputs": [
			{
				"internalType": "uint256",
				"name": "",
				"type": "uint256"
			}
		],
		"stateMutability": "view",
		"type": "function"
	},
	{
		"inputs": [],
		"name": "totalStake",
		"outputs": [
			{
				"internalType": "uint256",
				"name": "",
				"type": "uint256"
			}
		],
		"stateMutability": "view",
		"type": "function"
	},
	{
		"inputs": [
			{
				"internalType": "address",
				"name": "validator",
				"type": "address"
			}
		],
		"name": "unstake",
		"outputs": [
			{
				"internalType": "bool",
				"name": "",
				"type": "bool"
			}
		],
		"stateMutability": "nonpayable",
		"type": "function"
	},
	 {
      "inputs": [
        {
          "internalType": "address[]",
          "name": "newSet",
          "type": "address[]"
        },
        {
          "internalType": "uint256",
          "name": "epoch",
          "type": "uint256"
        },
        {
          "internalType": "uint256",
          "name": "_number",
          "type": "uint256"
        }
      ],
      "name": "updateActiveValidatorSet",
      "outputs": [],
      "stateMutability": "nonpayable",
      "type": "function"
    },
	{
		"inputs": [
			{
				"internalType": "address",
				"name": "",
				"type": "address"
			}
		],
		"name": "userIncoming",
		"outputs": [
			{
				"internalType": "uint256",
				"name": "",
				"type": "uint256"
			}
		],
		"stateMutability": "view",
		"type": "function"
	},
	{
		"inputs": [
			{
				"internalType": "address",
				"name": "_validator",
				"type": "address"
			}
		],
		"name": "withdrawProfits",
		"outputs": [
			{
				"internalType": "bool",
				"name": "",
				"type": "bool"
			}
		],
		"stateMutability": "nonpayable",
		"type": "function"
	}
]`

const PunishV2InteractiveABI = `[
	{
		"anonymous": false,
		"inputs": [],
		"name": "LogDecreaseMissedBlocksCounter",
		"type": "event"
	},
	{
		"anonymous": false,
		"inputs": [
			{
				"indexed": true,
				"internalType": "address",
				"name": "validator",
				"type": "address"
			},
			{
				"indexed": false,
				"internalType": "uint256",
				"name": "staking",
				"type": "uint256"
			}
		],
		"name": "LogNodePunish",
		"type": "event"
	},
	{
		"anonymous": false,
		"inputs": [
			{
				"indexed": true,
				"internalType": "address",
				"name": "val",
				"type": "address"
			},
			{
				"indexed": false,
				"internalType": "uint256",
				"name": "punishAmount",
				"type": "uint256"
			},
			{
				"indexed": false,
				"internalType": "uint256",
				"name": "time",
				"type": "uint256"
			}
		],
		"name": "LogPunishValidator",
		"type": "event"
	},
	{
		"inputs": [],
		"name": "GovContractAddr",
		"outputs": [
			{
				"internalType": "address",
				"name": "",
				"type": "address"
			}
		],
		"stateMutability": "view",
		"type": "function"
	},
	{
		"inputs": [],
		"name": "MaxValidators",
		"outputs": [
			{
				"internalType": "uint16",
				"name": "",
				"type": "uint16"
			}
		],
		"stateMutability": "view",
		"type": "function"
	},
	{
		"inputs": [],
		"name": "MinimalStakingCoin",
		"outputs": [
			{
				"internalType": "uint256",
				"name": "",
				"type": "uint256"
			}
		],
		"stateMutability": "view",
		"type": "function"
	},
	{
		"inputs": [],
		"name": "PunishContractAddr",
		"outputs": [
			{
				"internalType": "address",
				"name": "",
				"type": "address"
			}
		],
		"stateMutability": "view",
		"type": "function"
	},
	{
		"inputs": [],
		"name": "ValidatorContractAddr",
		"outputs": [
			{
				"internalType": "address",
				"name": "",
				"type": "address"
			}
		],
		"stateMutability": "view",
		"type": "function"
	},
	{
		"inputs": [
			{
				"internalType": "address",
				"name": "val",
				"type": "address"
			}
		],
		"name": "getPunishAmount",
		"outputs": [
			{
				"internalType": "uint256",
				"name": "",
				"type": "uint256"
			}
		],
		"stateMutability": "view",
		"type": "function"
	},
	{
		"inputs": [
			{
				"internalType": "address",
				"name": "val",
				"type": "address"
			}
		],
		"name": "getPunishRecord",
		"outputs": [
			{
				"internalType": "uint256",
				"name": "",
				"type": "uint256"
			}
		],
		"stateMutability": "view",
		"type": "function"
	},
	{
		"inputs": [],
		"name": "getPunishValidatorsLen",
		"outputs": [
			{
				"internalType": "uint256",
				"name": "",
				"type": "uint256"
			}
		],
		"stateMutability": "view",
		"type": "function"
	},
	{
		"inputs": [],
		"name": "initialize",
		"outputs": [],
		"stateMutability": "nonpayable",
		"type": "function"
	},
	{
		"inputs": [],
		"name": "initialized",
		"outputs": [
			{
				"internalType": "bool",
				"name": "",
				"type": "bool"
			}
		],
		"stateMutability": "view",
		"type": "function"
	},
	{
		"inputs": [
			{
				"internalType": "address",
				"name": "val",
				"type": "address"
			}
		],
		"name": "punish",
		"outputs": [],
		"stateMutability": "nonpayable",
		"type": "function"
	},
	{
		"inputs": [
			{
				"internalType": "uint256",
				"name": "",
				"type": "uint256"
			}
		],
		"name": "punishValidators",
		"outputs": [
			{
				"internalType": "address",
				"name": "",
				"type": "address"
			}
		],
		"stateMutability": "view",
		"type": "function"
	},
	{
		"inputs": [
			{
				"internalType": "address",
				"name": "val",
				"type": "address"
			}
		],
		"name": "setPunishAmount",
		"outputs": [],
		"stateMutability": "nonpayable",
		"type": "function"
	}
]`

const GovABI = `
[
	{
		"inputs": [
			{
				"internalType": "address",
				"name": "_admin",
				"type": "address"
			}
		],
		"name": "initialize",
		"outputs": [],
		"stateMutability": "nonpayable",
		"type": "function"
	}
]
`

// DevMappingPosition is the position of the state variable `devs`.
// Since the state variables are as follow:
//
//	bool public initialized;
//	bool public devVerifyEnabled;
//	address public admin;
//	address public pendingAdmin;
//
//	mapping(address => bool) private devs;
//
//	//NOTE: make sure this list is not too large!
//	address[] blacksFrom;
//	address[] blacksTo;
//	mapping(address => uint256) blacksFromMap;      // address => index+1
//	mapping(address => uint256) blacksToMap;        // address => index+1
//
//	uint256 public blackLastUpdatedNumber; // last block number when the black list is updated
//	uint256 public rulesLastUpdatedNumber;  // last block number when the rules are updated
//	// event check rules
//	EventCheckRule[] rules;
//	mapping(bytes32 => mapping(uint128 => uint256)) rulesMap;   // eventSig => checkIdx => indexInArray+1
//
// according to [Layout of State Variables in Storage](https://docs.soliditylang.org/en/v0.8.4/internals/layout_in_storage.html),
// and after optimizer enabled, the `initialized`, `enabled` and `admin` will be packed, and stores at slot 0,
// `pendingAdmin` stores at slot 1, so the position for `devs` is 2.
const DevMappingPosition = 2

var (
	BlackLastUpdatedNumberPosition = common.BytesToHash([]byte{0x07})
	RulesLastUpdatedNumberPosition = common.BytesToHash([]byte{0x08})
)

const (
<<<<<<< HEAD
	NODE_UPDATE_BLOCK = 250
=======
	NODE_UPDATE_BLOCK = 3670926
>>>>>>> e4d65c41
)

var (
	ValidatorsContractName   = "validators"
	PunishContractName       = "punish"
	ProposalContractName     = "proposal"
	SysGovContractName       = "governance"
	AddressListContractName  = "address_list"
	ValidatorsV1ContractName = "validators_v1"
	PunishV1ContractName     = "punish_v1"
	ValidatorsV2ContractName = "validators_v2"
	PunishV2ContractName     = "punish_v2"
	GOVContractName          = "governance"
	ValidatorsContractAddr   = common.HexToAddress("0x000000000000000000000000000000000000f000")
	PunishContractAddr       = common.HexToAddress("0x000000000000000000000000000000000000f001")
	ProposalAddr             = common.HexToAddress("0x000000000000000000000000000000000000f002")

	SysGovContractAddr      = common.HexToAddress("0x000000000000000000000000000000000000F003")
	AddressListContractAddr = common.HexToAddress("0x000000000000000000000000000000000000F004")
	//
	ValidatorsV1ContractAddr = common.HexToAddress("0x000000000000000000000000000000000000F005")
	PunishV1ContractAddr     = common.HexToAddress("0x000000000000000000000000000000000000F006")
	// SysGovToAddr is the To address for the system governance transaction, NOT contract address
	SysGovToAddr = common.HexToAddress("0x000000000000000000000000000000000000ffff")

	ValidatorsV2ContractAddr = common.HexToAddress("0x000000000000000000000000000000000000F100")
	PunishV2ContractAddr     = common.HexToAddress("0x000000000000000000000000000000000000F200")
	GOVContractAddr          = common.HexToAddress("0x000000000000000000000000000000000000F300")

	abiMap map[string]abi.ABI
)

func init() {
	abiMap = make(map[string]abi.ABI, 0)
	tmpABI, _ := abi.JSON(strings.NewReader(ValidatorsInteractiveABI))
	abiMap[ValidatorsContractName] = tmpABI
	tmpABI, _ = abi.JSON(strings.NewReader(PunishInteractiveABI))
	abiMap[PunishContractName] = tmpABI
	tmpABI, _ = abi.JSON(strings.NewReader(ProposalInteractiveABI))
	abiMap[ProposalContractName] = tmpABI
	tmpABI, _ = abi.JSON(strings.NewReader(SysGovInteractiveABI))
	abiMap[SysGovContractName] = tmpABI
	tmpABI, _ = abi.JSON(strings.NewReader(AddrListInteractiveABI))
	abiMap[AddressListContractName] = tmpABI

	tmpABI, _ = abi.JSON(strings.NewReader(ValidatorsV1InteractiveABI))
	abiMap[ValidatorsV1ContractName] = tmpABI
	tmpABI, _ = abi.JSON(strings.NewReader(PunishV1InteractiveABI))
	abiMap[PunishV1ContractName] = tmpABI

	//------------------------------------------------------------------
	tmpABI, _ = abi.JSON(strings.NewReader(ValidatorsV2InteractiveABI))
	abiMap[ValidatorsV2ContractName] = tmpABI

	tmpABI, _ = abi.JSON(strings.NewReader(PunishInteractiveABI))
	abiMap[PunishV2ContractName] = tmpABI

	tmpABI, _ = abi.JSON(strings.NewReader(GovABI))
	abiMap[GOVContractName] = tmpABI
}

func GetInteractiveABI() map[string]abi.ABI {
	return abiMap
}

func GetValidatorAddr(blockNum *big.Int, config *params.ChainConfig) *common.Address {
	//if config.IsRedCoast(blockNum) {
	//	return &ValidatorsV1ContractAddr
	//}

	if blockNum.Cmp(big.NewInt(NODE_UPDATE_BLOCK)) > 0 {
		return &ValidatorsV2ContractAddr
	}
	return &ValidatorsContractAddr
}

func GetPunishAddr(blockNum *big.Int, config *params.ChainConfig) *common.Address {
	if blockNum.Cmp(big.NewInt(NODE_UPDATE_BLOCK)) > 0 {
		return &PunishV2ContractAddr
	}
	return &PunishContractAddr
}

func GetValidatorsContractName(blockNum *big.Int) string {
	if blockNum.Cmp(big.NewInt(NODE_UPDATE_BLOCK)) > 0 {
		return ValidatorsV2ContractName
	}
	return ValidatorsContractName
}<|MERGE_RESOLUTION|>--- conflicted
+++ resolved
@@ -1,11 +1,12 @@
 package systemcontract
 
 import (
+	"math/big"
+	"strings"
+
 	"github.com/ethereum/go-ethereum/accounts/abi"
 	"github.com/ethereum/go-ethereum/common"
 	"github.com/ethereum/go-ethereum/params"
-	"math/big"
-	"strings"
 )
 
 // ValidatorsInteractiveABI contains all methods to interactive with validator contracts.
@@ -1455,11 +1456,7 @@
 )
 
 const (
-<<<<<<< HEAD
-	NODE_UPDATE_BLOCK = 250
-=======
 	NODE_UPDATE_BLOCK = 3670926
->>>>>>> e4d65c41
 )
 
 var (
